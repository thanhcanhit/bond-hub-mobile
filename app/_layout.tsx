import {
  DarkTheme,
  DefaultTheme,
  ThemeProvider,
} from "@react-navigation/native";
import "@/global.css";
import { GluestackUIProvider } from "@/components/ui/gluestack-ui-provider";
import { useFonts } from "expo-font";
import { Stack, useRouter } from "expo-router";
import * as SplashScreen from "expo-splash-screen";
import { StatusBar } from "expo-status-bar";
import { useEffect } from "react";
import "react-native-reanimated";
import { useColorScheme } from "@/hooks/useColorScheme";
import { useAuth } from "@/hooks/useAuth";
import { SocketProvider } from "@/components/SocketProvider";
import ErrorBoundary from "@/components/ErrorBoundary";

// Prevent the splash screen from auto-hiding before asset loading is complete.
SplashScreen.preventAutoHideAsync();

export default function RootLayout() {
  const colorScheme = useColorScheme();
  const [loaded] = useFonts({
    SpaceMono: require("../assets/fonts/SpaceMono-Regular.ttf"),
  });
  const isAuthenticated = useAuth();
  const router = useRouter();

  useEffect(() => {
    if (loaded) {
      SplashScreen.hideAsync();
    }
  }, [loaded]);

  useEffect(() => {
    if (loaded && isAuthenticated !== null) {
      if (!isAuthenticated) {
        router.replace("/login/loginScreen");
      } else {
        router.replace("/(tabs)");
      }
    }
  }, [loaded, isAuthenticated]);

  return (
<<<<<<< HEAD
    <GluestackUIProvider mode="light">
      <ThemeProvider value={colorScheme === "dark" ? DarkTheme : DefaultTheme}>
        <SocketProvider>
          <Stack initialRouteName="login">
            <Stack.Screen name="login" options={{ headerShown: false }} />
            <Stack.Screen name="(tabs)" options={{ headerShown: false }} />
            <Stack.Screen name="settings" options={{ headerShown: false }} />
            <Stack.Screen name="user-info" options={{ headerShown: false }} />
            <Stack.Screen name="chat" options={{ headerShown: false }} />
            <Stack.Screen
              name="friend-contact"
              options={{ headerShown: false }}
            />
          </Stack>
          <StatusBar style="auto" />
        </SocketProvider>
      </ThemeProvider>
    </GluestackUIProvider>
=======
    <ErrorBoundary>
      <GluestackUIProvider mode="light">
        <ThemeProvider
          value={colorScheme === "dark" ? DarkTheme : DefaultTheme}
        >
          <SocketProvider>
            <Stack initialRouteName="login">
              <Stack.Screen name="login" options={{ headerShown: false }} />
              <Stack.Screen name="(tabs)" options={{ headerShown: false }} />
              <Stack.Screen name="settings" options={{ headerShown: false }} />
              <Stack.Screen name="user-info" options={{ headerShown: false }} />
              <Stack.Screen name="chat" options={{ headerShown: false }} />
            </Stack>
            <StatusBar style="auto" />
          </SocketProvider>
        </ThemeProvider>
      </GluestackUIProvider>
    </ErrorBoundary>
>>>>>>> 36bf8984
  );
}<|MERGE_RESOLUTION|>--- conflicted
+++ resolved
@@ -44,26 +44,6 @@
   }, [loaded, isAuthenticated]);
 
   return (
-<<<<<<< HEAD
-    <GluestackUIProvider mode="light">
-      <ThemeProvider value={colorScheme === "dark" ? DarkTheme : DefaultTheme}>
-        <SocketProvider>
-          <Stack initialRouteName="login">
-            <Stack.Screen name="login" options={{ headerShown: false }} />
-            <Stack.Screen name="(tabs)" options={{ headerShown: false }} />
-            <Stack.Screen name="settings" options={{ headerShown: false }} />
-            <Stack.Screen name="user-info" options={{ headerShown: false }} />
-            <Stack.Screen name="chat" options={{ headerShown: false }} />
-            <Stack.Screen
-              name="friend-contact"
-              options={{ headerShown: false }}
-            />
-          </Stack>
-          <StatusBar style="auto" />
-        </SocketProvider>
-      </ThemeProvider>
-    </GluestackUIProvider>
-=======
     <ErrorBoundary>
       <GluestackUIProvider mode="light">
         <ThemeProvider
@@ -76,12 +56,15 @@
               <Stack.Screen name="settings" options={{ headerShown: false }} />
               <Stack.Screen name="user-info" options={{ headerShown: false }} />
               <Stack.Screen name="chat" options={{ headerShown: false }} />
+              <Stack.Screen
+                name="friend-contact"
+                options={{ headerShown: false }}
+              />
             </Stack>
             <StatusBar style="auto" />
           </SocketProvider>
         </ThemeProvider>
       </GluestackUIProvider>
     </ErrorBoundary>
->>>>>>> 36bf8984
   );
 }