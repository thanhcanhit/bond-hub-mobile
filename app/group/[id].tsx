--- conflicted
+++ resolved
@@ -1,7 +1,7 @@
 import React, { useState, useEffect, useRef } from "react";
 import CustomToastRed from "@/components/CustomToastRed";
 import QRCode from "react-native-qrcode-svg";
-
+import * as SecureStore from "expo-secure-store";
 import {
   View,
   Text,
@@ -49,6 +49,7 @@
 import { useLocalSearchParams, useRouter } from "expo-router";
 import { Socket } from "socket.io-client";
 import { socketManager } from "@/lib/socket";
+import axiosInstance from "@/lib/axios";
 
 export default function GroupInfoScreen() {
   const params = useLocalSearchParams<{ id: string }>();
@@ -87,15 +88,6 @@
 
     const setupSocket = async () => {
       try {
-<<<<<<< HEAD
-        // Phương pháp 1: Sử dụng groupService.getGroupDetails
-        const groupData = await groupService.getGroupDetails(groupId);
-
-        if (groupData) {
-          setGroup(groupData);
-          setNewGroupName(groupData.name);
-          return; // Thoát khỏi hàm nếu thành công
-=======
         console.log("[SOCKET] Starting socket setup for group:", groupId);
         console.log("[SOCKET] Current user ID:", currentUser?.userId);
 
@@ -107,7 +99,6 @@
         // Loại bỏ "/api/v1" để lấy URL cơ sở
         if (apiUrl.includes("/api/v1")) {
           apiUrl = apiUrl.replace("/api/v1", "");
->>>>>>> ddf68969
         }
         console.log("[SOCKET] Base URL after processing:", apiUrl);
 
@@ -439,9 +430,45 @@
       // Sử dụng groupService để lấy thông tin nhóm
       const groupData = await groupService.getGroupDetails(groupId);
 
-      if (groupData) {
-        setGroup(groupData);
-        setNewGroupName(groupData.name);
+      try {
+        // Phương pháp 1: Sử dụng groupService.getGroupDetails
+        const groupData = await groupService.getGroupDetails(groupId);
+
+        if (groupData) {
+          setGroup(groupData);
+          setNewGroupName(groupData.name);
+          return; // Thoát khỏi hàm nếu thành công
+        }
+      } catch (serviceError) {
+        console.error("Error using groupService:", serviceError);
+      }
+
+      try {
+        // Phương pháp 2: Gọi trực tiếp API
+        const token = await SecureStore.getItemAsync("accessToken");
+        console.log(
+          "Trying direct API call with token:",
+          token ? "Token exists" : "No token",
+        );
+
+        // Thử gọi API với đường dẫn từ .env
+        const response = await axiosInstance.get(`/groups/${groupId}`, {
+          headers: {
+            Authorization: `Bearer ${token}`,
+          },
+        });
+
+        console.log("Direct API call status:", response.status);
+        const directData = response.data;
+        console.log("Direct API data:", directData);
+
+        if (directData) {
+          setGroup(directData);
+          setNewGroupName(directData.name);
+        }
+      } catch (directError) {
+        console.error("Error with direct API call:", directError);
+        throw directError; // Re-throw để xử lý ở catch bên ngoài
       }
     } catch (error) {
       console.error("Error fetching group details:", error);
