import { useAuthStore } from "@/store/authStore";
import axiosInstance from "../lib/axios";
import {
  ChangePasswordData,
  ChatItemData,
  UpdateBasicInfoData,
  User,
  UserInfo,
} from "@/types";
import * as SecureStore from "expo-secure-store";

export const getAllUsers = async (): Promise<ChatItemData[]> => {
  try {
    const token = await SecureStore.getItemAsync("accessToken");
    const response = await axiosInstance.get("/users", {
      headers: {
        Authorization: `Bearer ${token}`,
      },
    });
    return response.data;
  } catch (error) {
    console.error("Error in getAllUsers:", error);
    throw error;
  }
};

export const getUserInfo = async (userId: string): Promise<UserInfo> => {
  try {
    const token = await SecureStore.getItemAsync("accessToken");
    const response = await axiosInstance.get(`/users/${userId}/basic-info`, {
      headers: {
        Authorization: `Bearer ${token}`,
      },
    });
    return response.data; // Trả về trực tiếp UserInfo
  } catch (error) {
    console.error("Error fetching user info:", error);
    throw error;
  }
};

<<<<<<< HEAD
// Lấy thông tin chi tiết của người dùng khác
export const getUserProfile = async (userId: string): Promise<any> => {
  console.log("Fetching user profile for ID:", userId);
  try {
    const token = await SecureStore.getItemAsync("accessToken");
    const response = await axiosInstance.get(`/users/${userId}`, {
      headers: {
        Authorization: `Bearer ${token}`,
      },
    });
    console.log("User profile data:", response.data);
    return response.data;
  } catch (error) {
    console.error("Error fetching user profile:", error);
    throw error;
  }
};

interface UpdateBasicInfoData {
  fullName: string;
  dateOfBirth: string;
  gender: string;
  bio: string;
}

=======
>>>>>>> e4fc715c
export const updateBasicInfo = async (
  data: UpdateBasicInfoData,
): Promise<void> => {
  try {
    const token = await SecureStore.getItemAsync("accessToken");
    await axiosInstance.put("/auth/update-basic-info", data, {
      headers: {
        Authorization: `Bearer ${token}`,
      },
    });

    const userStr = await SecureStore.getItemAsync("user");
    if (userStr) {
      const user = JSON.parse(userStr);
      const updatedUserInfo = await getUserInfo(user.userId); // Lấy UserInfo trực tiếp

      // Lưu vào SecureStore
      await SecureStore.setItemAsync(
        "userInfo",
        JSON.stringify(updatedUserInfo),
      );

      // Cập nhật state
      useAuthStore.setState({ userInfo: updatedUserInfo });
      console.log("Updated userInfo in state:", updatedUserInfo);
    }
  } catch (error) {
    console.error("Error updating basic info:", error);
    throw error;
  }
};

export const updateProfilePicture = async (
  formData: FormData,
): Promise<void> => {
  try {
    const token = await SecureStore.getItemAsync("accessToken");
    await axiosInstance.put("/auth/update-profile-picture", formData, {
      headers: {
        Authorization: `Bearer ${token}`,
        "Content-Type": "multipart/form-data",
      },
    });

    const userStr = await SecureStore.getItemAsync("user");
    if (userStr) {
      const user = JSON.parse(userStr);
      const updatedUserInfo = await getUserInfo(user.userId); // Lấy UserInfo trực tiếp

      // Lưu vào SecureStore
      await SecureStore.setItemAsync(
        "userInfo",
        JSON.stringify(updatedUserInfo),
      );

      // Cập nhật state
      useAuthStore.setState({ userInfo: updatedUserInfo });
      console.log(
        "Updated userInfo after profile picture update:",
        updatedUserInfo,
      );
    }
  } catch (error) {
    console.error("Error updating profile picture:", error);
    throw error;
  }
};

export const updateCoverImage = async (formData: FormData): Promise<void> => {
  try {
    const token = await SecureStore.getItemAsync("accessToken");
    await axiosInstance.put("/auth/update-cover-image", formData, {
      headers: {
        Authorization: `Bearer ${token}`,
        "Content-Type": "multipart/form-data",
      },
    });

    const userStr = await SecureStore.getItemAsync("user");
    if (userStr) {
      const user = JSON.parse(userStr);
      const updatedUserInfo = await getUserInfo(user.userId); // Lấy UserInfo trực tiếp

      // Lưu vào SecureStore
      await SecureStore.setItemAsync(
        "userInfo",
        JSON.stringify(updatedUserInfo),
      );

      // Cập nhật state
      useAuthStore.setState({ userInfo: updatedUserInfo });
      console.log(
        "Updated userInfo after cover image update:",
        updatedUserInfo,
      );
    }
  } catch (error) {
    console.error("Error updating cover image:", error);
    throw error;
  }
};

export const changePassword = async (
  data: ChangePasswordData,
): Promise<void> => {
  try {
    const token = await SecureStore.getItemAsync("accessToken");
    await axiosInstance.put("/auth/change-password", data, {
      headers: {
        Authorization: `Bearer ${token}`,
      },
    });
  } catch (error) {
    console.error("Change password failed:", error);
    throw error;
  }
};

// Tìm kiếm người dùng bằng email hoặc số điện thoại
export const searchUser = async (searchData: {
  email?: string;
  phoneNumber?: string;
}): Promise<any> => {
  try {
    const token = await SecureStore.getItemAsync("accessToken");
    const response = await axiosInstance.post("/users/search", searchData, {
      headers: {
        Authorization: `Bearer ${token}`,
        "Content-Type": "application/json",
      },
    });
    console.log("Search user data:", response.data);
    return response.data;
  } catch (error) {
    console.error("Error searching user:", error);
    throw error;
  }
};<|MERGE_RESOLUTION|>--- conflicted
+++ resolved
@@ -39,8 +39,6 @@
   }
 };
 
-<<<<<<< HEAD
-// Lấy thông tin chi tiết của người dùng khác
 export const getUserProfile = async (userId: string): Promise<any> => {
   console.log("Fetching user profile for ID:", userId);
   try {
@@ -58,15 +56,6 @@
   }
 };
 
-interface UpdateBasicInfoData {
-  fullName: string;
-  dateOfBirth: string;
-  gender: string;
-  bio: string;
-}
-
-=======
->>>>>>> e4fc715c
 export const updateBasicInfo = async (
   data: UpdateBasicInfoData,
 ): Promise<void> => {
